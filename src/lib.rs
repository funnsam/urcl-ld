use core::fmt;
use std::collections::HashMap;
use std::io::{self, Write};

pub type Span = core::ops::Range<usize>;

peg::parser! {
    pub grammar urcl() for str {
        rule _
            = quiet! {(
                "/*" ([^ '*'] / ("*" !"/"))* "*/"
                / "//" [^ '\n']*
                / [' ' | '\t']+
            )+};
        rule __
            = quiet! {(
                "/*" ([^ '*'] / ("*" !"/"))* "*/"
                / "//" [^ '\n']*
                / [' ' | '\n' | '\t']+
            )*};

        rule ident() -> &'input str
            = i:$(['_' | 'a'..='z' | 'A'..='Z']['_' | '.' | '0'..='9' | 'a'..='z' | 'A'..='Z']*) { i };
        rule ident_macro() -> &'input str
            = i:$("@"? ident()) { i };

        pub rule file() -> File<'input>
            = __ lines:line() ** (_? (("\n" / quiet! { "\r\n" })+ / ![_]) __) __ { File { lines } };

        rule line() -> Node<Line<'input>>
            = s:position!() l:_line() e:position!() { Node { node: l, span: s..e } };
        rule _line() -> Line<'input>
            = "@" ['D' | 'd']['E' | 'e']['F' | 'f']['I' | 'i']['N' | 'n']['E' | 'e'] _ to:ident() _ from:operand() { Line::Define(to, from) }
            / inst:ident_macro() _ "[" __ opr:(operand() ** __) __ "]" { Line::Instruction(inst, opr) }
            / inst:ident_macro() _ opr:(operand() ** _) { Line::Instruction(inst, opr) }
            / inst:ident_macro() { Line::Instruction(inst, vec![]) }
            / ".." id:ident() { Line::LocalLabelDef(id) }
            / "." id:ident() { Line::LabelDef(id) }
            / "!" ex:ident() __ "." lc:ident() { Line::SymbolDef(ex, lc) };

        rule operand() -> Node<Operand<'input>>
            = s:position!() op:_operand() e:position!() { Node { node: op, span: s..e } };
        rule _operand() -> Operand<'input>
            = n:numeral() { Operand::Constant(n) }
            / ['r' | 'R' | '$'] i:$(['0'..='9']+) {? i.parse().map_or(Err("number too big"), |n| Ok(Operand::Register(n))) }
            / ['m' | 'M' | '#'] i:$(['0'..='9']+) {? i.parse().map_or(Err("number too big"), |n| Ok(Operand::Memory(n))) }
            / "\"" s:$(([^ '"'] / "\\\"")*) "\"" { Operand::String(s) }
            / "'" s:$(([^ '\''] / "\\\'")*) "'" { Operand::Character(s) }
            / "~" i:$(['+' | '-']? ['0'..='9']+) {? i.parse().map_or(Err("number too big"), |n| Ok(Operand::Relative(n))) }
            / "%" id:ident() { Operand::Port(id) }
            / "!" id:ident() { Operand::Symbol(id) }
            / ".." id:ident() { Operand::LocalLabel(id) }
            / "." id:ident() { Operand::Label(id) }
            / id:ident_macro() { Operand::Ident(id) };

        rule numeral() -> i128
            = "0x" i:$(['0'..='9' | 'a'..='f' | 'A'..='F']+) {? i128::from_str_radix(i, 16).map_err(|_| "number too big") }
            / "0o" i:$(['0'..='7']+) {? i128::from_str_radix(i, 8).map_err(|_| "number too big") }
            / "0b" i:$(['0'..='1']+) {? i128::from_str_radix(i, 2).map_err(|_| "number too big") }
            / i:$(['+' | '-']? ['0'..='9']+) {? i.parse().map_err(|_| "number too big") };
    }
}

#[derive(Debug, Clone)]
pub struct Node<T> {
    pub node: T,
    pub span: Span,
}

impl<T: fmt::Display> fmt::Display for Node<T> {
    fn fmt(&self, f: &mut fmt::Formatter<'_>) -> fmt::Result { self.node.fmt(f) }
}

#[derive(Debug, Clone)]
pub struct File<'a> {
    lines: Vec<Node<Line<'a>>>,
}

#[derive(Debug, Clone)]
pub enum Line<'a> {
    Instruction(&'a str, Vec<Node<Operand<'a>>>),
    Define(&'a str, Node<Operand<'a>>),
    SymbolDef(&'a str, &'a str),
    LocalLabelDef(&'a str),
    LabelDef(&'a str),
    LabelIdDef(usize),
}

#[derive(Debug, Clone)]
pub enum Operand<'a> {
    Constant(i128),
    Register(usize),
    Memory(usize),
    String(&'a str),
    Character(&'a str),
    Relative(i128),
    Port(&'a str),
    Symbol(&'a str),
    LocalLabel(&'a str),
    Label(&'a str),
    Ident(&'a str),

    IdLabel(usize),
}

#[derive(Default, Debug)]
struct IdAlloc(usize);

impl IdAlloc {
    fn alloc(&mut self) -> usize {
        self.0 += 1;
        self.0 - 1
    }
}

pub fn link_files<'a>(files: &mut [File<'a>]) -> Result<(), LinkError> {
    let mut alloc = IdAlloc::default();
    let mut symbols = HashMap::new();

    for (fi, f) in files.iter().enumerate() {
        for l in f.lines.iter() {
            if let Line::SymbolDef(sym, _) = l.node {
                if symbols.contains_key(sym) { return Err(LinkErrorType::DuplicatedSymbol.full(fi, l.span.clone())); }
                symbols.insert(sym.to_string(), alloc.alloc());
            }
        }
    }

    let mut defines = HashMap::new();
    let mut labels = HashMap::new();
    let mut loc_lbs = vec![HashMap::new()];
    let mut remove = Vec::new();

    for (fi, f) in files.iter_mut().enumerate() {
        defines.clear();
        labels.clear();
        if loc_lbs.len() != 1 { loc_lbs.drain(1..); }
        loc_lbs[0].clear();

        for l in f.lines.iter_mut() {
            match &l.node {
                Line::LocalLabelDef(lb) => {
                    if loc_lbs.last().unwrap().contains_key(*lb) { return Err(LinkErrorType::DuplicatedLocalLabel.full(fi, l.span.clone())); }

                    loc_lbs.last_mut().unwrap().insert(lb.to_string(), alloc.alloc());
                },
                Line::LabelDef(lb) => {
                    if labels.contains_key(*lb) { return Err(LinkErrorType::DuplicatedLabel.full(fi, l.span.clone())); }

                    let id = *labels.entry(lb.to_string())
                        .or_insert(alloc.alloc());
                    l.node = Line::LabelIdDef(id);
                    loc_lbs.push(HashMap::new());
                },
                Line::SymbolDef(sym, lb) => {
                    if labels.contains_key(*lb) { return Err(LinkErrorType::DuplicatedLabel.full(fi, l.span.clone())); }

                    let id = *labels.entry(lb.to_string())
                        .or_insert(symbols[*sym]);
                    l.node = Line::LabelIdDef(id);
                    loc_lbs.push(HashMap::new());
                },
                Line::Define(from, to) => {
                    if defines.contains_key(*from) { return Err(LinkErrorType::DuplicatedDefine.full(fi, l.span.clone())); }

                    defines.insert(from.to_string(), to.clone());
                },
                _ => {},
            }
        }

        let mut local_id = 0;
        remove.clear();

        for (li, l) in f.lines.iter_mut().enumerate() {
            match &mut l.node {
                Line::Instruction(_, ops) => for op in ops.iter_mut() {
                    op.node = resolve_operand(
                        op.clone(),
                        &symbols,
                        &labels,
                        &loc_lbs[local_id],
                        &defines,
                    ).map_err(|e| e.full(fi, op.span.clone()))?;
                },
                Line::LabelDef(..) | Line::SymbolDef(..) | Line::LabelIdDef(..) => local_id += 1,
                Line::LocalLabelDef(lb) => {
                    l.node = Line::LabelIdDef(loc_lbs[local_id][*lb]);
                },
                Line::Define(..) => remove.push(li),
            }
        }

        for r in remove.iter().rev() {
            f.lines.remove(*r);
        }
    }

    Ok(())
}

fn resolve_operand<'a>(
    op: Node<Operand<'a>>,
    symbols: &HashMap<String, usize>,
    labels: &HashMap<String, usize>,
    loc_lbs: &HashMap<String, usize>,
    defines: &HashMap<String, Node<Operand<'a>>>,
) -> Result<Operand<'a>, LinkErrorType> {
    Ok(match op.node {
        Operand::LocalLabel(l)
            => Operand::IdLabel(*loc_lbs.get(l).ok_or(LinkErrorType::UnknownLocalLabel)?),
        Operand::Label(l)
            => Operand::IdLabel(*labels.get(l).ok_or(LinkErrorType::UnknownLabel)?),
        Operand::Symbol(s)
            => Operand::IdLabel(*symbols.get(s).ok_or(LinkErrorType::UnknownSymbol)?),
        Operand::Ident(id)
            => resolve_operand(defines.get(id).ok_or(LinkErrorType::UnknownIdent)?.clone(), symbols, labels, loc_lbs, defines)?,
        _ => op.node,
    })
}

impl File<'_> {
    pub fn write_files(w: &mut impl Write, files: &[Self]) -> io::Result<()> {
        let mut after_dw = false;
        for f in files.iter() {
            for (i, l) in f.lines.iter().enumerate() {
                if i == 0 && after_dw && matches!(l.node, Line::SymbolDef(..) | Line::LabelDef(..) | Line::LocalLabelDef(..) | Line::LabelIdDef(..)) {
                    writeln!(w, "nop")?;
                }

<<<<<<< HEAD
                match l {
                    Line::Instruction(inst, ops) if inst.eq_ignore_ascii_case("dw") && ops.len() > 1 => {
=======
                match &l.node {
                    Line::Instruction(inst, ops) if inst.eq_ignore_ascii_case("dw") => {
>>>>>>> 01d40b3c
                        write!(w, "{inst} [")?;
                        for op in ops.iter() {
                            write!(w, " {op}")?;
                        }
                        writeln!(w, " ]")?;

                        after_dw = true;
                        continue;
                    },
                    Line::Instruction(inst, ops) => {
                        write!(w, "{inst}")?;
                        for op in ops.iter() {
                            write!(w, " {op}")?;
                        }
                        writeln!(w)?;
                    },

                    Line::Define(from, to) => writeln!(w, "@define {from} {to}")?,

                    Line::LocalLabelDef(lb) => writeln!(w, "..{lb}")?,
                    Line::LabelDef(lb) => writeln!(w, ".{lb}")?,
                    Line::SymbolDef(sym, lb) => writeln!(w, "!{sym} .{lb}")?,

                    Line::LabelIdDef(id) => writeln!(w, "._{id}")?,
                }

                after_dw = false;
            }
        }

        Ok(())
    }
}

impl fmt::Display for Operand<'_> {
    fn fmt(&self, f: &mut fmt::Formatter<'_>) -> fmt::Result {
        match self {
            Self::Constant(n) => write!(f, "{n}"),
            Self::Register(r) => write!(f, "r{r}"),
            Self::Memory(m) => write!(f, "m{m}"),
            Self::String(s) => write!(f, "\"{s}\""),
            Self::Character(c) => write!(f, "'{c}'"),
            Self::Relative(r) => write!(f, "~{r:+}"),
            Self::Port(p) => write!(f, "%{p}"),
            Self::Symbol(s) => write!(f, "!{s}"),
            Self::LocalLabel(l) => write!(f, "..{l}"),
            Self::Label(l) => write!(f, ".{l}"),
            Self::Ident(i) => write!(f, "{i}"),
            Self::IdLabel(i) => write!(f, "._{i}"),
        }
    }
}

#[derive(Debug)]
pub struct LinkError {
    pub typ: LinkErrorType,
    pub file: usize,
    pub span: Span,
}

#[derive(thiserror::Error, Debug)]
pub enum LinkErrorType {
    #[error("duplicated symbol")]
    DuplicatedSymbol,
    #[error("duplicated label")]
    DuplicatedLabel,
    #[error("duplicated local label")]
    DuplicatedLocalLabel,
    #[error("duplicated definition")]
    DuplicatedDefine,

    #[error("unknown symbol")]
    UnknownSymbol,
    #[error("unknown label")]
    UnknownLabel,
    #[error("unknown local label")]
    UnknownLocalLabel,
    #[error("unknown identifier")]
    UnknownIdent,
}

impl LinkErrorType {
    fn full(self, file: usize, span: Span) -> LinkError {
        LinkError { typ: self, file, span }
    }
}<|MERGE_RESOLUTION|>--- conflicted
+++ resolved
@@ -228,13 +228,8 @@
                     writeln!(w, "nop")?;
                 }
 
-<<<<<<< HEAD
-                match l {
+                match &l.node {
                     Line::Instruction(inst, ops) if inst.eq_ignore_ascii_case("dw") && ops.len() > 1 => {
-=======
-                match &l.node {
-                    Line::Instruction(inst, ops) if inst.eq_ignore_ascii_case("dw") => {
->>>>>>> 01d40b3c
                         write!(w, "{inst} [")?;
                         for op in ops.iter() {
                             write!(w, " {op}")?;
